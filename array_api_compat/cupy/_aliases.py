from __future__ import annotations

import cupy as cp

from ..common import _aliases
from .._internal import get_xp

from ._info import __array_namespace_info__

from typing import TYPE_CHECKING
if TYPE_CHECKING:
    from typing import Optional, Union
    from ._typing import ndarray, Device, Dtype, NestedSequence, SupportsBufferProtocol

bool = cp.bool_

# Basic renames
acos = cp.arccos
acosh = cp.arccosh
asin = cp.arcsin
asinh = cp.arcsinh
atan = cp.arctan
atan2 = cp.arctan2
atanh = cp.arctanh
bitwise_left_shift = cp.left_shift
bitwise_invert = cp.invert
bitwise_right_shift = cp.right_shift
concat = cp.concatenate
pow = cp.power

arange = get_xp(cp)(_aliases.arange)
empty = get_xp(cp)(_aliases.empty)
empty_like = get_xp(cp)(_aliases.empty_like)
eye = get_xp(cp)(_aliases.eye)
full = get_xp(cp)(_aliases.full)
full_like = get_xp(cp)(_aliases.full_like)
linspace = get_xp(cp)(_aliases.linspace)
ones = get_xp(cp)(_aliases.ones)
ones_like = get_xp(cp)(_aliases.ones_like)
zeros = get_xp(cp)(_aliases.zeros)
zeros_like = get_xp(cp)(_aliases.zeros_like)
UniqueAllResult = get_xp(cp)(_aliases.UniqueAllResult)
UniqueCountsResult = get_xp(cp)(_aliases.UniqueCountsResult)
UniqueInverseResult = get_xp(cp)(_aliases.UniqueInverseResult)
unique_all = get_xp(cp)(_aliases.unique_all)
unique_counts = get_xp(cp)(_aliases.unique_counts)
unique_inverse = get_xp(cp)(_aliases.unique_inverse)
unique_values = get_xp(cp)(_aliases.unique_values)
astype = _aliases.astype
std = get_xp(cp)(_aliases.std)
var = get_xp(cp)(_aliases.var)
clip = get_xp(cp)(_aliases.clip)
permute_dims = get_xp(cp)(_aliases.permute_dims)
reshape = get_xp(cp)(_aliases.reshape)
argsort = get_xp(cp)(_aliases.argsort)
sort = get_xp(cp)(_aliases.sort)
nonzero = get_xp(cp)(_aliases.nonzero)
ceil = get_xp(cp)(_aliases.ceil)
floor = get_xp(cp)(_aliases.floor)
trunc = get_xp(cp)(_aliases.trunc)
matmul = get_xp(cp)(_aliases.matmul)
matrix_transpose = get_xp(cp)(_aliases.matrix_transpose)
tensordot = get_xp(cp)(_aliases.tensordot)

_copy_default = object()

# asarray also adds the copy keyword, which is not present in numpy 1.0.
def asarray(
    obj: Union[
        ndarray,
        bool,
        int,
        float,
        NestedSequence[bool | int | float],
        SupportsBufferProtocol,
    ],
    /,
    *,
    dtype: Optional[Dtype] = None,
    device: Optional[Device] = None,
    copy: Optional[bool] = _copy_default,
    **kwargs,
) -> ndarray:
    """
    Array API compatibility wrapper for asarray().

    See the corresponding documentation in the array library and/or the array API
    specification for more details.
    """
    with cp.cuda.Device(device):
        # cupy is like NumPy 1.26 (except without _CopyMode). See the comments
        # in asarray in numpy/_aliases.py.
        if copy is not _copy_default:
            # A future version of CuPy will change the meaning of copy=False
            # to mean no-copy. We don't know for certain what version it will
            # be yet, so to avoid breaking that version, we use a different
            # default value for copy so asarray(obj) with no copy kwarg will
            # always do the copy-if-needed behavior.

            # This will still need to be updated to remove the
            # NotImplementedError for copy=False, but at least this won't
            # break the default or existing behavior.
            if copy is None:
                copy = False
            elif copy is False:
                raise NotImplementedError("asarray(copy=False) is not yet supported in cupy")
            kwargs['copy'] = copy

        return cp.array(obj, dtype=dtype, **kwargs)

def sign(x: ndarray, /) -> ndarray:
    # CuPy sign() does not propagate nans. See
    # https://github.com/data-apis/array-api-compat/issues/136
    out = cp.sign(x)
    out[cp.isnan(x)] = cp.nan
    return out

# These functions are completely new here. If the library already has them
# (i.e., numpy 2.0), use the library version instead of our wrapper.
if hasattr(cp, 'vecdot'):
    vecdot = cp.vecdot
else:
    vecdot = get_xp(cp)(_aliases.vecdot)

if hasattr(cp, 'isdtype'):
    isdtype = cp.isdtype
else:
    isdtype = get_xp(cp)(_aliases.isdtype)

<<<<<<< HEAD
if hasattr(cp, 'unstack'):
    unstack = cp.unstack
else:
    unstack = get_xp(cp)(_aliases.unstack)

__all__ = _aliases.__all__ + ['__array_namespace_info__', 'asarray', 'bool',
                              'acos', 'acosh', 'asin', 'asinh', 'atan',
                              'atan2', 'atanh', 'bitwise_left_shift',
                              'bitwise_invert', 'bitwise_right_shift',
                              'concat', 'pow']
=======
__all__ = _aliases.__all__ + ['asarray', 'bool', 'acos',
                              'acosh', 'asin', 'asinh', 'atan', 'atan2',
                              'atanh', 'bitwise_left_shift', 'bitwise_invert',
                              'bitwise_right_shift', 'concat', 'pow', 'sign']
>>>>>>> 6f9edc7b

_all_ignore = ['cp', 'get_xp']<|MERGE_RESOLUTION|>--- conflicted
+++ resolved
@@ -127,7 +127,6 @@
 else:
     isdtype = get_xp(cp)(_aliases.isdtype)
 
-<<<<<<< HEAD
 if hasattr(cp, 'unstack'):
     unstack = cp.unstack
 else:
@@ -137,12 +136,6 @@
                               'acos', 'acosh', 'asin', 'asinh', 'atan',
                               'atan2', 'atanh', 'bitwise_left_shift',
                               'bitwise_invert', 'bitwise_right_shift',
-                              'concat', 'pow']
-=======
-__all__ = _aliases.__all__ + ['asarray', 'bool', 'acos',
-                              'acosh', 'asin', 'asinh', 'atan', 'atan2',
-                              'atanh', 'bitwise_left_shift', 'bitwise_invert',
-                              'bitwise_right_shift', 'concat', 'pow', 'sign']
->>>>>>> 6f9edc7b
+                              'concat', 'pow', 'sign']
 
 _all_ignore = ['cp', 'get_xp']