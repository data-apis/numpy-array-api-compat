--- conflicted
+++ resolved
@@ -1,4 +1,4 @@
-from cupy import * # noqa: F403
+from cupy import *
 
 # from cupy import * doesn't overwrite these builtin names
 from cupy import abs, max, min, round # noqa: F401
@@ -9,14 +9,8 @@
 # See the comment in the numpy __init__.py
 __import__(__package__ + '.linalg')
 
-<<<<<<< HEAD
 __import__(__package__ + '.fft')
 
-from .linalg import matrix_transpose, vecdot
-
-from ..common._helpers import *
-=======
 from ..common._helpers import * # noqa: F401,F403
->>>>>>> 74b7b798
 
 __array_api_version__ = '2022.12'