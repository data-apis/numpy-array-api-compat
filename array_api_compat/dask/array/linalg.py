<<<<<<< HEAD
import dask.array as _da
from dask.array import (
    matmul,
    outer,
    tensordot,
    trace,
)
from dask.array.linalg import *  # noqa: F401, F403

from ..._internal import _get_all_public_members
from ._aliases import (
    EighResult,
    QRResult,
    SlogdetResult,
    SVDResult,
    cholesky,
    diagonal,
    matrix_norm,
    matrix_rank,
    matrix_transpose,
    qr,
    svd,
    svdvals,
    vecdot,
    vector_norm,
)

__all__ = [
    "matmul",
    "outer",
    "tensordot",
    "trace",
]

__all__ += _get_all_public_members(_da.linalg)

__all__ += [
    "EighResult",
    "QRResult",
    "SVDResult",
    "SlogdetResult",
    "cholesky",
    "diagonal",
    "matrix_norm",
    "matrix_rank",
    "matrix_transpose",
    "qr",
    "svdvals",
    "vecdot",
    "vector_norm",
]
=======
from __future__ import annotations

from dask.array.linalg import svd
from ...common import _linalg
from ..._internal import get_xp

# Exports
from dask.array.linalg import * # noqa: F403
from dask.array import trace, outer

# These functions are in both the main and linalg namespaces
from dask.array import matmul, tensordot
from ._aliases import matrix_transpose, vecdot

import dask.array as da

from typing import TYPE_CHECKING
if TYPE_CHECKING:
    from typing import Union, Tuple
    from ...common._typing import ndarray

# cupy.linalg doesn't have __all__. If it is added, replace this with
#
# from cupy.linalg import __all__ as linalg_all
_n = {}
exec('from dask.array.linalg import *', _n)
del _n['__builtins__']
if 'annotations' in _n:
    del _n['annotations']
linalg_all = list(_n)
del _n

EighResult = _linalg.EighResult
QRResult = _linalg.QRResult
SlogdetResult = _linalg.SlogdetResult
SVDResult = _linalg.SVDResult
qr = get_xp(da)(_linalg.qr)
cholesky = get_xp(da)(_linalg.cholesky)
matrix_rank = get_xp(da)(_linalg.matrix_rank)
matrix_norm = get_xp(da)(_linalg.matrix_norm)

def svdvals(x: ndarray) -> Union[ndarray, Tuple[ndarray, ...]]:
    # TODO: can't avoid computing U or V for dask
    _, s, _ =  svd(x)
    return s

vector_norm = get_xp(da)(_linalg.vector_norm)
diagonal = get_xp(da)(_linalg.diagonal)

__all__ = linalg_all + ["trace", "outer", "matmul", "tensordot",
                        "matrix_transpose", "vecdot", "EighResult",
                        "QRResult", "SlogdetResult", "SVDResult", "qr",
                        "cholesky", "matrix_rank", "matrix_norm", "svdvals",
                        "vector_norm", "diagonal"]

_all_ignore = ['get_xp', 'da', 'linalg_all']
>>>>>>> 40603a99
<|MERGE_RESOLUTION|>--- conflicted
+++ resolved
@@ -1,59 +1,5 @@
-<<<<<<< HEAD
-import dask.array as _da
-from dask.array import (
-    matmul,
-    outer,
-    tensordot,
-    trace,
-)
-from dask.array.linalg import *  # noqa: F401, F403
-
-from ..._internal import _get_all_public_members
-from ._aliases import (
-    EighResult,
-    QRResult,
-    SlogdetResult,
-    SVDResult,
-    cholesky,
-    diagonal,
-    matrix_norm,
-    matrix_rank,
-    matrix_transpose,
-    qr,
-    svd,
-    svdvals,
-    vecdot,
-    vector_norm,
-)
-
-__all__ = [
-    "matmul",
-    "outer",
-    "tensordot",
-    "trace",
-]
-
-__all__ += _get_all_public_members(_da.linalg)
-
-__all__ += [
-    "EighResult",
-    "QRResult",
-    "SVDResult",
-    "SlogdetResult",
-    "cholesky",
-    "diagonal",
-    "matrix_norm",
-    "matrix_rank",
-    "matrix_transpose",
-    "qr",
-    "svdvals",
-    "vecdot",
-    "vector_norm",
-]
-=======
 from __future__ import annotations
 
-from dask.array.linalg import svd
 from ...common import _linalg
 from ..._internal import get_xp
 
@@ -69,8 +15,7 @@
 
 from typing import TYPE_CHECKING
 if TYPE_CHECKING:
-    from typing import Union, Tuple
-    from ...common._typing import ndarray
+    from ...common._typing import Array
 
 # cupy.linalg doesn't have __all__. If it is added, replace this with
 #
@@ -92,7 +37,16 @@
 matrix_rank = get_xp(da)(_linalg.matrix_rank)
 matrix_norm = get_xp(da)(_linalg.matrix_norm)
 
-def svdvals(x: ndarray) -> Union[ndarray, Tuple[ndarray, ...]]:
+
+# Wrap the svd functions to not pass full_matrices to dask
+# when full_matrices=False (as that is the default behavior for dask),
+# and dask doesn't have the full_matrices keyword
+def svd(x: Array, full_matrices: bool = True, **kwargs) -> SVDResult:
+    if full_matrices:
+        raise ValueError("full_matrics=True is not supported by dask.")
+    return da.linalg.svd(x, **kwargs)
+
+def svdvals(x: Array) -> Array:
     # TODO: can't avoid computing U or V for dask
     _, s, _ =  svd(x)
     return s
@@ -106,5 +60,4 @@
                         "cholesky", "matrix_rank", "matrix_norm", "svdvals",
                         "vector_norm", "diagonal"]
 
-_all_ignore = ['get_xp', 'da', 'linalg_all']
->>>>>>> 40603a99
+_all_ignore = ['get_xp', 'da', 'linalg_all']