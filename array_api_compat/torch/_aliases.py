--- conflicted
+++ resolved
@@ -690,13 +690,8 @@
            'floor_divide', 'greater', 'greater_equal', 'less', 'less_equal',
            'logaddexp', 'multiply', 'not_equal', 'pow', 'remainder',
            'subtract', 'max', 'min', 'sort', 'prod', 'sum', 'any', 'all',
-<<<<<<< HEAD
-           'mean', 'std', 'var', 'concat', 'squeeze', 'broadcast_to', 'flip',
-           'roll', 'nonzero', 'where', 'arange', 'eye', 'linspace', 'full',
-=======
-           'mean', 'std', 'var', 'concat', 'squeeze', 'flip', 'roll',
+           'mean', 'std', 'var', 'concat', 'squeeze', 'broadcast_to', ''flip', 'roll',
            'nonzero', 'where', 'reshape', 'arange', 'eye', 'linspace', 'full',
->>>>>>> 5eea1c71
            'ones', 'zeros', 'empty', 'tril', 'triu', 'expand_dims', 'astype',
            'broadcast_arrays', 'unique_all', 'unique_counts',
            'unique_inverse', 'unique_values', 'matmul', 'matrix_transpose',
