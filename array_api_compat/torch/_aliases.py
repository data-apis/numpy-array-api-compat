from __future__ import annotations

from functools import wraps as _wraps
from builtins import all as _builtin_all, any as _builtin_any

from ..common._aliases import (matrix_transpose as _aliases_matrix_transpose,
                               vecdot as _aliases_vecdot, clip as _aliases_clip)
from .._internal import get_xp

import torch

from typing import TYPE_CHECKING
if TYPE_CHECKING:
    from typing import List, Optional, Sequence, Tuple, Union
    from ..common._typing import Device
    from torch import dtype as Dtype

    array = torch.Tensor

_int_dtypes = {
    torch.uint8,
    torch.int8,
    torch.int16,
    torch.int32,
    torch.int64,
}

_array_api_dtypes = {
    torch.bool,
    *_int_dtypes,
    torch.float32,
    torch.float64,
    torch.complex64,
    torch.complex128,
}

_promotion_table  = {
    # bool
    (torch.bool, torch.bool): torch.bool,
    # ints
    (torch.int8, torch.int8): torch.int8,
    (torch.int8, torch.int16): torch.int16,
    (torch.int8, torch.int32): torch.int32,
    (torch.int8, torch.int64): torch.int64,
    (torch.int16, torch.int8): torch.int16,
    (torch.int16, torch.int16): torch.int16,
    (torch.int16, torch.int32): torch.int32,
    (torch.int16, torch.int64): torch.int64,
    (torch.int32, torch.int8): torch.int32,
    (torch.int32, torch.int16): torch.int32,
    (torch.int32, torch.int32): torch.int32,
    (torch.int32, torch.int64): torch.int64,
    (torch.int64, torch.int8): torch.int64,
    (torch.int64, torch.int16): torch.int64,
    (torch.int64, torch.int32): torch.int64,
    (torch.int64, torch.int64): torch.int64,
    # uints
    (torch.uint8, torch.uint8): torch.uint8,
    # ints and uints (mixed sign)
    (torch.int8, torch.uint8): torch.int16,
    (torch.int16, torch.uint8): torch.int16,
    (torch.int32, torch.uint8): torch.int32,
    (torch.int64, torch.uint8): torch.int64,
    (torch.uint8, torch.int8): torch.int16,
    (torch.uint8, torch.int16): torch.int16,
    (torch.uint8, torch.int32): torch.int32,
    (torch.uint8, torch.int64): torch.int64,
    # floats
    (torch.float32, torch.float32): torch.float32,
    (torch.float32, torch.float64): torch.float64,
    (torch.float64, torch.float32): torch.float64,
    (torch.float64, torch.float64): torch.float64,
    # complexes
    (torch.complex64, torch.complex64): torch.complex64,
    (torch.complex64, torch.complex128): torch.complex128,
    (torch.complex128, torch.complex64): torch.complex128,
    (torch.complex128, torch.complex128): torch.complex128,
    # Mixed float and complex
    (torch.float32, torch.complex64): torch.complex64,
    (torch.float32, torch.complex128): torch.complex128,
    (torch.float64, torch.complex64): torch.complex128,
    (torch.float64, torch.complex128): torch.complex128,
}


def _two_arg(f):
    @_wraps(f)
    def _f(x1, x2, /, **kwargs):
        x1, x2 = _fix_promotion(x1, x2)
        return f(x1, x2, **kwargs)
    if _f.__doc__ is None:
        _f.__doc__ = f"""\
Array API compatibility wrapper for torch.{f.__name__}.

See the corresponding PyTorch documentation and/or the array API specification
for more details.

"""
    return _f

def _fix_promotion(x1, x2, only_scalar=True):
    if not isinstance(x1, torch.Tensor) or not isinstance(x2, torch.Tensor):
        return x1, x2
    if x1.dtype not in _array_api_dtypes or x2.dtype not in _array_api_dtypes:
        return x1, x2
    # If an argument is 0-D pytorch downcasts the other argument
    if not only_scalar or x1.shape == ():
        dtype = result_type(x1, x2)
        x2 = x2.to(dtype)
    if not only_scalar or x2.shape == ():
        dtype = result_type(x1, x2)
        x1 = x1.to(dtype)
    return x1, x2

def result_type(*arrays_and_dtypes: Union[array, Dtype]) -> Dtype:
    if len(arrays_and_dtypes) == 0:
        raise TypeError("At least one array or dtype must be provided")
    if len(arrays_and_dtypes) == 1:
        x = arrays_and_dtypes[0]
        if isinstance(x, torch.dtype):
            return x
        return x.dtype
    if len(arrays_and_dtypes) > 2:
        return result_type(arrays_and_dtypes[0], result_type(*arrays_and_dtypes[1:]))

    x, y = arrays_and_dtypes
    xdt = x.dtype if not isinstance(x, torch.dtype) else x
    ydt = y.dtype if not isinstance(y, torch.dtype) else y

    if (xdt, ydt) in _promotion_table:
        return _promotion_table[xdt, ydt]

    # This doesn't result_type(dtype, dtype) for non-array API dtypes
    # because torch.result_type only accepts tensors. This does however, allow
    # cross-kind promotion.
    x = torch.tensor([], dtype=x) if isinstance(x, torch.dtype) else x
    y = torch.tensor([], dtype=y) if isinstance(y, torch.dtype) else y
    return torch.result_type(x, y)

def can_cast(from_: Union[Dtype, array], to: Dtype, /) -> bool:
    if not isinstance(from_, torch.dtype):
        from_ = from_.dtype
    return torch.can_cast(from_, to)

# Basic renames
bitwise_invert = torch.bitwise_not
newaxis = None
# torch.conj sets the conjugation bit, which breaks conversion to other
# libraries. See https://github.com/data-apis/array-api-compat/issues/173
conj = torch.conj_physical

# Two-arg elementwise functions
# These require a wrapper to do the correct type promotion on 0-D tensors
add = _two_arg(torch.add)
atan2 = _two_arg(torch.atan2)
bitwise_and = _two_arg(torch.bitwise_and)
bitwise_left_shift = _two_arg(torch.bitwise_left_shift)
bitwise_or = _two_arg(torch.bitwise_or)
bitwise_right_shift = _two_arg(torch.bitwise_right_shift)
bitwise_xor = _two_arg(torch.bitwise_xor)
copysign = _two_arg(torch.copysign)
divide = _two_arg(torch.divide)
# Also a rename. torch.equal does not broadcast
equal = _two_arg(torch.eq)
floor_divide = _two_arg(torch.floor_divide)
greater = _two_arg(torch.greater)
greater_equal = _two_arg(torch.greater_equal)
less = _two_arg(torch.less)
less_equal = _two_arg(torch.less_equal)
logaddexp = _two_arg(torch.logaddexp)
# logical functions are not included here because they only accept bool in the
# spec, so type promotion is irrelevant.
multiply = _two_arg(torch.multiply)
not_equal = _two_arg(torch.not_equal)
pow = _two_arg(torch.pow)
remainder = _two_arg(torch.remainder)
subtract = _two_arg(torch.subtract)

# These wrappers are mostly based on the fact that pytorch uses 'dim' instead
# of 'axis'.

# torch.min and torch.max return a tuple and don't support multiple axes https://github.com/pytorch/pytorch/issues/58745
def max(x: array, /, *, axis: Optional[Union[int, Tuple[int, ...]]] = None, keepdims: bool = False) -> array:
    # https://github.com/pytorch/pytorch/issues/29137
    if axis == ():
        return torch.clone(x)
    return torch.amax(x, axis, keepdims=keepdims)

def min(x: array, /, *, axis: Optional[Union[int, Tuple[int, ...]]] = None, keepdims: bool = False) -> array:
    # https://github.com/pytorch/pytorch/issues/29137
    if axis == ():
        return torch.clone(x)
    return torch.amin(x, axis, keepdims=keepdims)

clip = get_xp(torch)(_aliases_clip)

# torch.sort also returns a tuple
# https://github.com/pytorch/pytorch/issues/70921
def sort(x: array, /, *, axis: int = -1, descending: bool = False, stable: bool = True, **kwargs) -> array:
    return torch.sort(x, dim=axis, descending=descending, stable=stable, **kwargs).values

def _normalize_axes(axis, ndim):
    axes = []
    if ndim == 0 and axis:
        # Better error message in this case
        raise IndexError(f"Dimension out of range: {axis[0]}")
    lower, upper = -ndim, ndim - 1
    for a in axis:
        if a < lower or a > upper:
            # Match torch error message (e.g., from sum())
            raise IndexError(f"Dimension out of range (expected to be in range of [{lower}, {upper}], but got {a}")
        if a < 0:
            a = a + ndim
        if a in axes:
            # Use IndexError instead of RuntimeError, and "axis" instead of "dim"
            raise IndexError(f"Axis {a} appears multiple times in the list of axes")
        axes.append(a)
    return sorted(axes)

def _axis_none_keepdims(x, ndim, keepdims):
    # Apply keepdims when axis=None
    # (https://github.com/pytorch/pytorch/issues/71209)
    # Note that this is only valid for the axis=None case.
    if keepdims:
        for i in range(ndim):
            x = torch.unsqueeze(x, 0)
    return x

def _reduce_multiple_axes(f, x, axis, keepdims=False, **kwargs):
    # Some reductions don't support multiple axes
    # (https://github.com/pytorch/pytorch/issues/56586).
    axes = _normalize_axes(axis, x.ndim)
    for a in reversed(axes):
        x = torch.movedim(x, a, -1)
    x = torch.flatten(x, -len(axes))

    out = f(x, -1, **kwargs)

    if keepdims:
        for a in axes:
            out = torch.unsqueeze(out, a)
    return out

def prod(x: array,
         /,
         *,
         axis: Optional[Union[int, Tuple[int, ...]]] = None,
         dtype: Optional[Dtype] = None,
         keepdims: bool = False,
         **kwargs) -> array:
    x = torch.asarray(x)
    ndim = x.ndim

    # https://github.com/pytorch/pytorch/issues/29137. Separate from the logic
    # below because it still needs to upcast.
    if axis == ():
        if dtype is None:
            # We can't upcast uint8 according to the spec because there is no
            # torch.uint64, so at least upcast to int64 which is what sum does
            # when axis=None.
            if x.dtype in [torch.int8, torch.int16, torch.int32, torch.uint8]:
                return x.to(torch.int64)
            return x.clone()
        return x.to(dtype)

    # torch.prod doesn't support multiple axes
    # (https://github.com/pytorch/pytorch/issues/56586).
    if isinstance(axis, tuple):
        return _reduce_multiple_axes(torch.prod, x, axis, keepdims=keepdims, dtype=dtype, **kwargs)
    if axis is None:
        # torch doesn't support keepdims with axis=None
        # (https://github.com/pytorch/pytorch/issues/71209)
        res = torch.prod(x, dtype=dtype, **kwargs)
        res = _axis_none_keepdims(res, ndim, keepdims)
        return res

    return torch.prod(x, axis, dtype=dtype, keepdims=keepdims, **kwargs)


def sum(x: array,
         /,
         *,
         axis: Optional[Union[int, Tuple[int, ...]]] = None,
         dtype: Optional[Dtype] = None,
         keepdims: bool = False,
         **kwargs) -> array:
    x = torch.asarray(x)
    ndim = x.ndim

    # https://github.com/pytorch/pytorch/issues/29137.
    # Make sure it upcasts.
    if axis == ():
        if dtype is None:
            # We can't upcast uint8 according to the spec because there is no
            # torch.uint64, so at least upcast to int64 which is what sum does
            # when axis=None.
            if x.dtype in [torch.int8, torch.int16, torch.int32, torch.uint8]:
                return x.to(torch.int64)
            return x.clone()
        return x.to(dtype)

    if axis is None:
        # torch doesn't support keepdims with axis=None
        # (https://github.com/pytorch/pytorch/issues/71209)
        res = torch.sum(x, dtype=dtype, **kwargs)
        res = _axis_none_keepdims(res, ndim, keepdims)
        return res

    return torch.sum(x, axis, dtype=dtype, keepdims=keepdims, **kwargs)

def any(x: array,
        /,
        *,
        axis: Optional[Union[int, Tuple[int, ...]]] = None,
        keepdims: bool = False,
        **kwargs) -> array:
    x = torch.asarray(x)
    ndim = x.ndim
    if axis == ():
        return x.to(torch.bool)
    # torch.any doesn't support multiple axes
    # (https://github.com/pytorch/pytorch/issues/56586).
    if isinstance(axis, tuple):
        res = _reduce_multiple_axes(torch.any, x, axis, keepdims=keepdims, **kwargs)
        return res.to(torch.bool)
    if axis is None:
        # torch doesn't support keepdims with axis=None
        # (https://github.com/pytorch/pytorch/issues/71209)
        res = torch.any(x, **kwargs)
        res = _axis_none_keepdims(res, ndim, keepdims)
        return res.to(torch.bool)

    # torch.any doesn't return bool for uint8
    return torch.any(x, axis, keepdims=keepdims).to(torch.bool)

def all(x: array,
        /,
        *,
        axis: Optional[Union[int, Tuple[int, ...]]] = None,
        keepdims: bool = False,
        **kwargs) -> array:
    x = torch.asarray(x)
    ndim = x.ndim
    if axis == ():
        return x.to(torch.bool)
    # torch.all doesn't support multiple axes
    # (https://github.com/pytorch/pytorch/issues/56586).
    if isinstance(axis, tuple):
        res = _reduce_multiple_axes(torch.all, x, axis, keepdims=keepdims, **kwargs)
        return res.to(torch.bool)
    if axis is None:
        # torch doesn't support keepdims with axis=None
        # (https://github.com/pytorch/pytorch/issues/71209)
        res = torch.all(x, **kwargs)
        res = _axis_none_keepdims(res, ndim, keepdims)
        return res.to(torch.bool)

    # torch.all doesn't return bool for uint8
    return torch.all(x, axis, keepdims=keepdims).to(torch.bool)

def mean(x: array,
         /,
         *,
         axis: Optional[Union[int, Tuple[int, ...]]] = None,
         keepdims: bool = False,
         **kwargs) -> array:
    # https://github.com/pytorch/pytorch/issues/29137
    if axis == ():
        return torch.clone(x)
    if axis is None:
        # torch doesn't support keepdims with axis=None
        # (https://github.com/pytorch/pytorch/issues/71209)
        res = torch.mean(x, **kwargs)
        res = _axis_none_keepdims(res, x.ndim, keepdims)
        return res
    return torch.mean(x, axis, keepdims=keepdims, **kwargs)

def std(x: array,
        /,
        *,
        axis: Optional[Union[int, Tuple[int, ...]]] = None,
        correction: Union[int, float] = 0.0,
        keepdims: bool = False,
        **kwargs) -> array:
    # Note, float correction is not supported
    # https://github.com/pytorch/pytorch/issues/61492. We don't try to
    # implement it here for now.

    if isinstance(correction, float):
        _correction = int(correction)
        if correction != _correction:
            raise NotImplementedError("float correction in torch std() is not yet supported")
    else:
        _correction = correction

    # https://github.com/pytorch/pytorch/issues/29137
    if axis == ():
        return torch.zeros_like(x)
    if isinstance(axis, int):
        axis = (axis,)
    if axis is None:
        # torch doesn't support keepdims with axis=None
        # (https://github.com/pytorch/pytorch/issues/71209)
        res = torch.std(x, tuple(range(x.ndim)), correction=_correction, **kwargs)
        res = _axis_none_keepdims(res, x.ndim, keepdims)
        return res
    return torch.std(x, axis, correction=_correction, keepdims=keepdims, **kwargs)

def var(x: array,
        /,
        *,
        axis: Optional[Union[int, Tuple[int, ...]]] = None,
        correction: Union[int, float] = 0.0,
        keepdims: bool = False,
        **kwargs) -> array:
    # Note, float correction is not supported
    # https://github.com/pytorch/pytorch/issues/61492. We don't try to
    # implement it here for now.

    # if isinstance(correction, float):
    #     correction = int(correction)

    # https://github.com/pytorch/pytorch/issues/29137
    if axis == ():
        return torch.zeros_like(x)
    if isinstance(axis, int):
        axis = (axis,)
    if axis is None:
        # torch doesn't support keepdims with axis=None
        # (https://github.com/pytorch/pytorch/issues/71209)
        res = torch.var(x, tuple(range(x.ndim)), correction=correction, **kwargs)
        res = _axis_none_keepdims(res, x.ndim, keepdims)
        return res
    return torch.var(x, axis, correction=correction, keepdims=keepdims, **kwargs)

# torch.concat doesn't support dim=None
# https://github.com/pytorch/pytorch/issues/70925
def concat(arrays: Union[Tuple[array, ...], List[array]],
           /,
           *,
           axis: Optional[int] = 0,
           **kwargs) -> array:
    if axis is None:
        arrays = tuple(ar.flatten() for ar in arrays)
        axis = 0
    return torch.concat(arrays, axis, **kwargs)

# torch.squeeze only accepts int dim and doesn't require it
# https://github.com/pytorch/pytorch/issues/70924. Support for tuple dim was
# added at https://github.com/pytorch/pytorch/pull/89017.
def squeeze(x: array, /, axis: Union[int, Tuple[int, ...]]) -> array:
    if isinstance(axis, int):
        axis = (axis,)
    for a in axis:
        if x.shape[a] != 1:
            raise ValueError("squeezed dimensions must be equal to 1")
    axes = _normalize_axes(axis, x.ndim)
    # Remove this once pytorch 1.14 is released with the above PR #89017.
    sequence = [a - i for i, a in enumerate(axes)]
    for a in sequence:
        x = torch.squeeze(x, a)
    return x

# torch.broadcast_to uses size instead of shape
def broadcast_to(x: array, /, shape: Tuple[int, ...], **kwargs) -> array:
    return torch.broadcast_to(x, shape, **kwargs)

# torch.permute uses dims instead of axes
def permute_dims(x: array, /, axes: Tuple[int, ...]) -> array:
    return torch.permute(x, axes)

# The axis parameter doesn't work for flip() and roll()
# https://github.com/pytorch/pytorch/issues/71210. Also torch.flip() doesn't
# accept axis=None
def flip(x: array, /, *, axis: Optional[Union[int, Tuple[int, ...]]] = None, **kwargs) -> array:
    if axis is None:
        axis = tuple(range(x.ndim))
    # torch.flip doesn't accept dim as an int but the method does
    # https://github.com/pytorch/pytorch/issues/18095
    return x.flip(axis, **kwargs)

def roll(x: array, /, shift: Union[int, Tuple[int, ...]], *, axis: Optional[Union[int, Tuple[int, ...]]] = None, **kwargs) -> array:
    return torch.roll(x, shift, axis, **kwargs)

def nonzero(x: array, /, **kwargs) -> Tuple[array, ...]:
    if x.ndim == 0:
        raise ValueError("nonzero() does not support zero-dimensional arrays")
    return torch.nonzero(x, as_tuple=True, **kwargs)

def where(condition: array, x1: array, x2: array, /) -> array:
    x1, x2 = _fix_promotion(x1, x2)
    return torch.where(condition, x1, x2)

# torch.reshape doesn't have the copy keyword
def reshape(x: array,
            /,
            shape: Tuple[int, ...],
            copy: Optional[bool] = None,
            **kwargs) -> array:
    if copy is not None:
        raise NotImplementedError("torch.reshape doesn't yet support the copy keyword")
    return torch.reshape(x, shape, **kwargs)

# torch.arange doesn't support returning empty arrays
# (https://github.com/pytorch/pytorch/issues/70915), and doesn't support some
# keyword argument combinations
# (https://github.com/pytorch/pytorch/issues/70914)
def arange(start: Union[int, float],
           /,
           stop: Optional[Union[int, float]] = None,
           step: Union[int, float] = 1,
           *,
           dtype: Optional[Dtype] = None,
           device: Optional[Device] = None,
           **kwargs) -> array:
    if stop is None:
        start, stop = 0, start
    if step > 0 and stop <= start or step < 0 and stop >= start:
        if dtype is None:
            if _builtin_all(isinstance(i, int) for i in [start, stop, step]):
                dtype = torch.int64
            else:
                dtype = torch.float32
        return torch.empty(0, dtype=dtype, device=device, **kwargs)
    return torch.arange(start, stop, step, dtype=dtype, device=device, **kwargs)

# torch.eye does not accept None as a default for the second argument and
# doesn't support off-diagonals (https://github.com/pytorch/pytorch/issues/70910)
def eye(n_rows: int,
        n_cols: Optional[int] = None,
        /,
        *,
        k: int = 0,
        dtype: Optional[Dtype] = None,
        device: Optional[Device] = None,
        **kwargs) -> array:
    if n_cols is None:
        n_cols = n_rows
    z = torch.zeros(n_rows, n_cols, dtype=dtype, device=device, **kwargs)
    if abs(k) <= n_rows + n_cols:
        z.diagonal(k).fill_(1)
    return z

# torch.linspace doesn't have the endpoint parameter
def linspace(start: Union[int, float],
             stop: Union[int, float],
             /,
             num: int,
             *,
             dtype: Optional[Dtype] = None,
             device: Optional[Device] = None,
             endpoint: bool = True,
             **kwargs) -> array:
    if not endpoint:
        return torch.linspace(start, stop, num+1, dtype=dtype, device=device, **kwargs)[:-1]
    return torch.linspace(start, stop, num, dtype=dtype, device=device, **kwargs)

# torch.full does not accept an int size
# https://github.com/pytorch/pytorch/issues/70906
def full(shape: Union[int, Tuple[int, ...]],
         fill_value: Union[bool, int, float, complex],
         *,
         dtype: Optional[Dtype] = None,
         device: Optional[Device] = None,
         **kwargs) -> array:
    if isinstance(shape, int):
        shape = (shape,)

    return torch.full(shape, fill_value, dtype=dtype, device=device, **kwargs)

# ones, zeros, and empty do not accept shape as a keyword argument
def ones(shape: Union[int, Tuple[int, ...]],
         *,
         dtype: Optional[Dtype] = None,
         device: Optional[Device] = None,
         **kwargs) -> array:
    return torch.ones(shape, dtype=dtype, device=device, **kwargs)

def zeros(shape: Union[int, Tuple[int, ...]],
         *,
         dtype: Optional[Dtype] = None,
         device: Optional[Device] = None,
         **kwargs) -> array:
    return torch.zeros(shape, dtype=dtype, device=device, **kwargs)

def empty(shape: Union[int, Tuple[int, ...]],
         *,
         dtype: Optional[Dtype] = None,
         device: Optional[Device] = None,
         **kwargs) -> array:
    return torch.empty(shape, dtype=dtype, device=device, **kwargs)

# tril and triu do not call the keyword argument k

def tril(x: array, /, *, k: int = 0) -> array:
    return torch.tril(x, k)

def triu(x: array, /, *, k: int = 0) -> array:
    return torch.triu(x, k)

# Functions that aren't in torch https://github.com/pytorch/pytorch/issues/58742
def expand_dims(x: array, /, *, axis: int = 0) -> array:
    return torch.unsqueeze(x, axis)

def astype(x: array, dtype: Dtype, /, *, copy: bool = True) -> array:
    return x.to(dtype, copy=copy)

def broadcast_arrays(*arrays: array) -> List[array]:
    shape = torch.broadcast_shapes(*[a.shape for a in arrays])
    return [torch.broadcast_to(a, shape) for a in arrays]

# Note that these named tuples aren't actually part of the standard namespace,
# but I don't see any issue with exporting the names here regardless.
from ..common._aliases import (UniqueAllResult, UniqueCountsResult,
                               UniqueInverseResult)

# https://github.com/pytorch/pytorch/issues/70920
def unique_all(x: array) -> UniqueAllResult:
    # torch.unique doesn't support returning indices.
    # https://github.com/pytorch/pytorch/issues/36748. The workaround
    # suggested in that issue doesn't actually function correctly (it relies
    # on non-deterministic behavior of scatter()).
    raise NotImplementedError("unique_all() not yet implemented for pytorch (see https://github.com/pytorch/pytorch/issues/36748)")

    # values, inverse_indices, counts = torch.unique(x, return_counts=True, return_inverse=True)
    # # torch.unique incorrectly gives a 0 count for nan values.
    # # https://github.com/pytorch/pytorch/issues/94106
    # counts[torch.isnan(values)] = 1
    # return UniqueAllResult(values, indices, inverse_indices, counts)

def unique_counts(x: array) -> UniqueCountsResult:
    values, counts = torch.unique(x, return_counts=True)

    # torch.unique incorrectly gives a 0 count for nan values.
    # https://github.com/pytorch/pytorch/issues/94106
    counts[torch.isnan(values)] = 1
    return UniqueCountsResult(values, counts)

def unique_inverse(x: array) -> UniqueInverseResult:
    values, inverse = torch.unique(x, return_inverse=True)
    return UniqueInverseResult(values, inverse)

def unique_values(x: array) -> array:
    return torch.unique(x)

def matmul(x1: array, x2: array, /, **kwargs) -> array:
    # torch.matmul doesn't type promote (but differently from _fix_promotion)
    x1, x2 = _fix_promotion(x1, x2, only_scalar=False)
    return torch.matmul(x1, x2, **kwargs)

matrix_transpose = get_xp(torch)(_aliases_matrix_transpose)
_vecdot = get_xp(torch)(_aliases_vecdot)

def vecdot(x1: array, x2: array, /, *, axis: int = -1) -> array:
    x1, x2 = _fix_promotion(x1, x2, only_scalar=False)
    return _vecdot(x1, x2, axis=axis)

# torch.tensordot uses dims instead of axes
def tensordot(x1: array, x2: array, /, *, axes: Union[int, Tuple[Sequence[int], Sequence[int]]] = 2, **kwargs) -> array:
    # Note: torch.tensordot fails with integer dtypes when there is only 1
    # element in the axis (https://github.com/pytorch/pytorch/issues/84530).
    x1, x2 = _fix_promotion(x1, x2, only_scalar=False)
    return torch.tensordot(x1, x2, dims=axes, **kwargs)


def isdtype(
    dtype: Dtype, kind: Union[Dtype, str, Tuple[Union[Dtype, str], ...]],
    *, _tuple=True, # Disallow nested tuples
) -> bool:
    """
    Returns a boolean indicating whether a provided dtype is of a specified data type ``kind``.

    Note that outside of this function, this compat library does not yet fully
    support complex numbers.

    See
    https://data-apis.org/array-api/latest/API_specification/generated/array_api.isdtype.html
    for more details
    """
    if isinstance(kind, tuple) and _tuple:
        return _builtin_any(isdtype(dtype, k, _tuple=False) for k in kind)
    elif isinstance(kind, str):
        if kind == 'bool':
            return dtype == torch.bool
        elif kind == 'signed integer':
            return dtype in _int_dtypes and dtype.is_signed
        elif kind == 'unsigned integer':
            return dtype in _int_dtypes and not dtype.is_signed
        elif kind == 'integral':
            return dtype in _int_dtypes
        elif kind == 'real floating':
            return dtype.is_floating_point
        elif kind == 'complex floating':
            return dtype.is_complex
        elif kind == 'numeric':
            return isdtype(dtype, ('integral', 'real floating', 'complex floating'))
        else:
            raise ValueError(f"Unrecognized data type kind: {kind!r}")
    else:
        return dtype == kind

def take(x: array, indices: array, /, *, axis: Optional[int] = None, **kwargs) -> array:
    if axis is None:
        if x.ndim != 1:
            raise ValueError("axis must be specified when ndim > 1")
        axis = 0
    return torch.index_select(x, axis, indices, **kwargs)

def sign(x: array, /) -> array:
    # torch sign() does not support complex numbers and does not propagate
    # nans. See https://github.com/data-apis/array-api-compat/issues/136
    if x.dtype.is_complex:
        out = x/torch.abs(x)
        # sign(0) = 0 but the above formula would give nan
        out[x == 0+0j] = 0+0j
        return out
    else:
        out = torch.sign(x)
        if x.dtype.is_floating_point:
            out[torch.isnan(x)] = torch.nan
        return out


__all__ = ['result_type', 'can_cast', 'permute_dims', 'bitwise_invert',
<<<<<<< HEAD
           'newaxis', 'add', 'atan2', 'bitwise_and', 'bitwise_left_shift',
           'bitwise_or', 'bitwise_right_shift', 'bitwise_xor', 'divide',
           'equal', 'floor_divide', 'greater', 'greater_equal', 'less',
           'less_equal', 'logaddexp', 'multiply', 'not_equal', 'pow',
           'remainder', 'subtract', 'max', 'min', 'sort', 'prod', 'sum',
           'any', 'all', 'mean', 'std', 'var', 'concat', 'squeeze',
           'broadcast_to', 'flip', 'roll', 'nonzero', 'where', 'reshape',
           'arange', 'eye', 'linspace', 'full', 'ones', 'zeros', 'empty',
           'tril', 'triu', 'expand_dims', 'astype', 'broadcast_arrays',
           'UniqueAllResult', 'UniqueCountsResult', 'UniqueInverseResult',
           'unique_all', 'unique_counts', 'unique_inverse', 'unique_values',
           'matmul', 'matrix_transpose', 'vecdot', 'tensordot', 'isdtype',
           'take', 'sign']
=======
           'newaxis', 'conj', 'add', 'atan2', 'bitwise_and',
           'bitwise_left_shift', 'bitwise_or', 'bitwise_right_shift',
           'bitwise_xor', 'copysign', 'divide', 'equal', 'floor_divide',
           'greater', 'greater_equal', 'less', 'less_equal', 'logaddexp',
           'multiply', 'not_equal', 'pow', 'remainder', 'subtract', 'max',
           'min', 'clip', 'sort', 'prod', 'sum', 'any', 'all', 'mean', 'std',
           'var', 'concat', 'squeeze', 'broadcast_to', 'flip', 'roll',
           'nonzero', 'where', 'reshape', 'arange', 'eye', 'linspace', 'full',
           'ones', 'zeros', 'empty', 'tril', 'triu', 'expand_dims', 'astype',
           'broadcast_arrays', 'UniqueAllResult', 'UniqueCountsResult',
           'UniqueInverseResult', 'unique_all', 'unique_counts',
           'unique_inverse', 'unique_values', 'matmul', 'matrix_transpose',
           'vecdot', 'tensordot', 'isdtype', 'take']
>>>>>>> f3145b0d

_all_ignore = ['torch', 'get_xp']<|MERGE_RESOLUTION|>--- conflicted
+++ resolved
@@ -722,21 +722,6 @@
 
 
 __all__ = ['result_type', 'can_cast', 'permute_dims', 'bitwise_invert',
-<<<<<<< HEAD
-           'newaxis', 'add', 'atan2', 'bitwise_and', 'bitwise_left_shift',
-           'bitwise_or', 'bitwise_right_shift', 'bitwise_xor', 'divide',
-           'equal', 'floor_divide', 'greater', 'greater_equal', 'less',
-           'less_equal', 'logaddexp', 'multiply', 'not_equal', 'pow',
-           'remainder', 'subtract', 'max', 'min', 'sort', 'prod', 'sum',
-           'any', 'all', 'mean', 'std', 'var', 'concat', 'squeeze',
-           'broadcast_to', 'flip', 'roll', 'nonzero', 'where', 'reshape',
-           'arange', 'eye', 'linspace', 'full', 'ones', 'zeros', 'empty',
-           'tril', 'triu', 'expand_dims', 'astype', 'broadcast_arrays',
-           'UniqueAllResult', 'UniqueCountsResult', 'UniqueInverseResult',
-           'unique_all', 'unique_counts', 'unique_inverse', 'unique_values',
-           'matmul', 'matrix_transpose', 'vecdot', 'tensordot', 'isdtype',
-           'take', 'sign']
-=======
            'newaxis', 'conj', 'add', 'atan2', 'bitwise_and',
            'bitwise_left_shift', 'bitwise_or', 'bitwise_right_shift',
            'bitwise_xor', 'copysign', 'divide', 'equal', 'floor_divide',
@@ -749,7 +734,6 @@
            'broadcast_arrays', 'UniqueAllResult', 'UniqueCountsResult',
            'UniqueInverseResult', 'unique_all', 'unique_counts',
            'unique_inverse', 'unique_values', 'matmul', 'matrix_transpose',
-           'vecdot', 'tensordot', 'isdtype', 'take']
->>>>>>> f3145b0d
+           'vecdot', 'tensordot', 'isdtype', 'take', 'sign']
 
 _all_ignore = ['torch', 'get_xp']