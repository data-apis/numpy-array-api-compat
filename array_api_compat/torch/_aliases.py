--- conflicted
+++ resolved
@@ -1,16 +1,7 @@
 from __future__ import annotations
 
-<<<<<<< HEAD
-from builtins import (all as builtin_all, any as builtin_any, min as
-                      builtin_min, max as builtin_max)
-from functools import wraps
-from typing import TYPE_CHECKING
-
-import torch
-=======
 from functools import wraps as _wraps
 from builtins import all as _builtin_all, any as _builtin_any
->>>>>>> 40603a99
 
 from ..common._aliases import (matrix_transpose as _aliases_matrix_transpose,
                                vecdot as _aliases_vecdot)
@@ -705,53 +696,6 @@
         axis = 0
     return torch.index_select(x, axis, indices, **kwargs)
 
-<<<<<<< HEAD
-# Note: torch.linalg.cross does not default to axis=-1 (it defaults to the
-# first axis with size 3), see https://github.com/pytorch/pytorch/issues/58743
-
-# torch.cross also does not support broadcasting when it would add new
-# dimensions https://github.com/pytorch/pytorch/issues/39656
-def cross(x1: array, x2: array, /, *, axis: int = -1) -> array:
-    x1, x2 = _fix_promotion(x1, x2, only_scalar=False)
-    if not (-builtin_min(x1.ndim, x2.ndim) <= axis < builtin_max(x1.ndim, x2.ndim)):
-        raise ValueError(f"axis {axis} out of bounds for cross product of arrays with shapes {x1.shape} and {x2.shape}")
-    if not (x1.shape[axis] == x2.shape[axis] == 3):
-        raise ValueError(f"cross product axis must have size 3, got {x1.shape[axis]} and {x2.shape[axis]}")
-    x1, x2 = torch.broadcast_tensors(x1, x2)
-    return torch.linalg.cross(x1, x2, dim=axis)
-
-def vecdot_linalg(x1: array, x2: array, /, *, axis: int = -1, **kwargs) -> array:
-    from ._aliases import isdtype
-
-    x1, x2 = _fix_promotion(x1, x2, only_scalar=False)
-
-    # torch.linalg.vecdot doesn't support integer dtypes
-    if isdtype(x1.dtype, 'integral') or isdtype(x2.dtype, 'integral'):
-        if kwargs:
-            raise RuntimeError("vecdot kwargs not supported for integral dtypes")
-        ndim = builtin_max(x1.ndim, x2.ndim)
-        x1_shape = (1,)*(ndim - x1.ndim) + tuple(x1.shape)
-        x2_shape = (1,)*(ndim - x2.ndim) + tuple(x2.shape)
-        if x1_shape[axis] != x2_shape[axis]:
-            raise ValueError("x1 and x2 must have the same size along the given axis")
-
-        x1_, x2_ = torch.broadcast_tensors(x1, x2)
-        x1_ = torch.moveaxis(x1_, axis, -1)
-        x2_ = torch.moveaxis(x2_, axis, -1)
-
-        res = x1_[..., None, :] @ x2_[..., None]
-        return res[..., 0, 0]
-    return torch.linalg.vecdot(x1, x2, dim=axis, **kwargs)
-
-def solve(x1: array, x2: array, /, **kwargs) -> array:
-    x1, x2 = _fix_promotion(x1, x2, only_scalar=False)
-    return torch.linalg.solve(x1, x2, **kwargs)
-
-# torch.trace doesn't support the offset argument and doesn't support stacking
-def trace(x: array, /, *, offset: int = 0, dtype: Optional[Dtype] = None) -> array:
-    # Use our wrapped sum to make sure it does upcasting correctly
-    return sum(torch.diagonal(x, offset=offset, dim1=-2, dim2=-1), axis=-1, dtype=dtype)
-=======
 __all__ = ['result_type', 'can_cast', 'permute_dims', 'bitwise_invert',
            'newaxis', 'add', 'atan2', 'bitwise_and', 'bitwise_left_shift',
            'bitwise_or', 'bitwise_right_shift', 'bitwise_xor', 'divide',
@@ -767,5 +711,4 @@
            'matmul', 'matrix_transpose', 'vecdot', 'tensordot', 'isdtype',
            'take']
 
-_all_ignore = ['torch', 'get_xp']
->>>>>>> 40603a99
+_all_ignore = ['torch', 'get_xp']