--- conflicted
+++ resolved
@@ -660,13 +660,7 @@
            'subtract', 'max', 'min', 'sort', 'prod', 'sum', 'any', 'all',
            'mean', 'std', 'var', 'concat', 'squeeze', 'flip', 'roll',
            'nonzero', 'where', 'arange', 'eye', 'linspace', 'full', 'ones',
-<<<<<<< HEAD
            'zeros', 'empty', 'tril', 'triu', 'expand_dims', 'astype',
            'broadcast_arrays', 'unique_all', 'unique_counts',
            'unique_inverse', 'unique_values', 'matmul', 'matrix_transpose',
-           'vecdot', 'tensordot']
-=======
-           'zeros', 'empty', 'expand_dims', 'astype', 'broadcast_arrays',
-           'unique_all', 'unique_counts', 'unique_inverse', 'unique_values',
-           'matmul', 'matrix_transpose', 'vecdot', 'tensordot', 'isdtype']
->>>>>>> e6007fac
+           'vecdot', 'tensordot', 'isdtype']