--- conflicted
+++ resolved
@@ -17,42 +17,22 @@
 linalg_all = [i for i in dir(torch_linalg) if not i.startswith('_')]
 
 # outer is implemented in torch but aren't in the linalg namespace
-<<<<<<< HEAD
-outer = _torch.outer
-
-from ._aliases import (  # noqa: E402
-    cross,
-    matrix_transpose,
-    solve,
-    sum,
-    tensordot,
-    trace,
-    vecdot_linalg as vecdot,
-)
-
-__all__ = []
-
-__all__ += _torch_linalg_all
-
-__all__ += [
-    'cross',
-    "matrix_transpose",
-    "outer",
-    "solve",
-    "sum",
-    "tensordot",
-    "trace",
-    "vecdot",
-]
-=======
 from torch import outer
 # These functions are in both the main and linalg namespaces
 from ._aliases import matmul, matrix_transpose, tensordot
 
 # Note: torch.linalg.cross does not default to axis=-1 (it defaults to the
 # first axis with size 3), see https://github.com/pytorch/pytorch/issues/58743
+
+# torch.cross also does not support broadcasting when it would add new
+# dimensions https://github.com/pytorch/pytorch/issues/39656
 def cross(x1: array, x2: array, /, *, axis: int = -1) -> array:
     x1, x2 = _fix_promotion(x1, x2, only_scalar=False)
+    if not (-min(x1.ndim, x2.ndim) <= axis < max(x1.ndim, x2.ndim)):
+        raise ValueError(f"axis {axis} out of bounds for cross product of arrays with shapes {x1.shape} and {x2.shape}")
+    if not (x1.shape[axis] == x2.shape[axis] == 3):
+        raise ValueError(f"cross product axis must have size 3, got {x1.shape[axis]} and {x2.shape[axis]}")
+    x1, x2 = torch.broadcast_tensors(x1, x2)
     return torch_linalg.cross(x1, x2, dim=axis)
 
 def vecdot(x1: array, x2: array, /, *, axis: int = -1, **kwargs) -> array:
@@ -92,5 +72,4 @@
 
 _all_ignore = ['torch_linalg', 'sum']
 
-del linalg_all
->>>>>>> 40603a99
+del linalg_all