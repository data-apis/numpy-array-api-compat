--- conflicted
+++ resolved
@@ -15,13 +15,9 @@
 # dynamically so that the library can be vendored.
 __import__(__package__ + '.linalg')
 
-<<<<<<< HEAD
 __import__(__package__ + '.fft')
 
-from .linalg import matrix_transpose, vecdot
-=======
 from .linalg import matrix_transpose, vecdot # noqa: F401
->>>>>>> 74b7b798
 
 from ..common._helpers import * # noqa: F403
 
