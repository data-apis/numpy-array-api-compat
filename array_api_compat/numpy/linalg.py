--- conflicted
+++ resolved
@@ -1,38 +1,32 @@
-<<<<<<< HEAD
+from numpy.linalg import * # noqa: F403
+from numpy.linalg import __all__ as linalg_all
 import numpy as _np
 
-from .._internal import _get_all_public_members
+from ..common import _linalg
+from .._internal import get_xp
 
-_numpy_linalg_all = _get_all_public_members(_np.linalg)
+# These functions are in both the main and linalg namespaces
+from ._aliases import matmul, matrix_transpose, tensordot, vecdot # noqa: F401
 
-for _name in _numpy_linalg_all:
-    globals()[_name] = getattr(_np.linalg, _name)
+import numpy as np
 
-
-from ._aliases import (  # noqa: E402
-    EighResult,
-    QRResult,
-    SlogdetResult,
-    SVDResult,
-    cholesky,
-    cross,
-    diagonal,
-    eigh,
-    matmul,
-    matrix_norm,
-    matrix_rank,
-    matrix_transpose,
-    outer,
-    pinv,
-    qr,
-    slogdet,
-    svd,
-    svdvals,
-    tensordot,
-    trace,
-    vecdot,
-    vector_norm,
-)
+cross = get_xp(np)(_linalg.cross)
+outer = get_xp(np)(_linalg.outer)
+EighResult = _linalg.EighResult
+QRResult = _linalg.QRResult
+SlogdetResult = _linalg.SlogdetResult
+SVDResult = _linalg.SVDResult
+eigh = get_xp(np)(_linalg.eigh)
+qr = get_xp(np)(_linalg.qr)
+slogdet = get_xp(np)(_linalg.slogdet)
+svd = get_xp(np)(_linalg.svd)
+cholesky = get_xp(np)(_linalg.cholesky)
+matrix_rank = get_xp(np)(_linalg.matrix_rank)
+pinv = get_xp(np)(_linalg.pinv)
+matrix_norm = get_xp(np)(_linalg.matrix_norm)
+svdvals = get_xp(np)(_linalg.svdvals)
+diagonal = get_xp(np)(_linalg.diagonal)
+trace = get_xp(np)(_linalg.trace)
 
 # Note: unlike np.linalg.solve, the array API solve() only accepts x2 as a
 # vector when it is exactly 1-dimensional. All other cases treat x2 as a stack
@@ -81,65 +75,6 @@
 
     return wrap(r.astype(result_t, copy=False))
 
-__all__ = []
-
-__all__ += _numpy_linalg_all
-
-__all__ += [
-    "EighResult",
-    "QRResult",
-    "SVDResult",
-    "SlogdetResult",
-    "cholesky",
-    "cross",
-    "diagonal",
-    "eigh",
-    "matmul",
-    "matrix_norm",
-    "matrix_rank",
-    "matrix_transpose",
-    "outer",
-    "pinv",
-    "qr",
-    "slogdet",
-    "solve",
-    "svd",
-    "svdvals",
-    "tensordot",
-    "trace",
-    "vecdot",
-    "vector_norm",
-]
-=======
-from numpy.linalg import * # noqa: F403
-from numpy.linalg import __all__ as linalg_all
-
-from ..common import _linalg
-from .._internal import get_xp
-
-# These functions are in both the main and linalg namespaces
-from ._aliases import matmul, matrix_transpose, tensordot, vecdot # noqa: F401
-
-import numpy as np
-
-cross = get_xp(np)(_linalg.cross)
-outer = get_xp(np)(_linalg.outer)
-EighResult = _linalg.EighResult
-QRResult = _linalg.QRResult
-SlogdetResult = _linalg.SlogdetResult
-SVDResult = _linalg.SVDResult
-eigh = get_xp(np)(_linalg.eigh)
-qr = get_xp(np)(_linalg.qr)
-slogdet = get_xp(np)(_linalg.slogdet)
-svd = get_xp(np)(_linalg.svd)
-cholesky = get_xp(np)(_linalg.cholesky)
-matrix_rank = get_xp(np)(_linalg.matrix_rank)
-pinv = get_xp(np)(_linalg.pinv)
-matrix_norm = get_xp(np)(_linalg.matrix_norm)
-svdvals = get_xp(np)(_linalg.svdvals)
-diagonal = get_xp(np)(_linalg.diagonal)
-trace = get_xp(np)(_linalg.trace)
-
 # These functions are completely new here. If the library already has them
 # (i.e., numpy 2.0), use the library version instead of our wrapper.
 if hasattr(np.linalg, 'vector_norm'):
@@ -147,10 +82,9 @@
 else:
     vector_norm = get_xp(np)(_linalg.vector_norm)
 
-__all__ = linalg_all + _linalg.__all__
+__all__ = linalg_all + _linalg.__all__ + ['solve']
 
 del get_xp
 del np
 del linalg_all
-del _linalg
->>>>>>> 29d948bf
+del _linalg