from array_api_compat import (is_numpy_array, is_cupy_array, is_torch_array, # noqa: F401
                              is_dask_array, is_jax_array)

from array_api_compat import is_array_api_obj, device, to_device

from ._helpers import import_, wrapped_libraries, all_libraries

import pytest
import numpy as np
import array
from numpy.testing import assert_allclose

is_functions = {
    'numpy': 'is_numpy_array',
    'cupy': 'is_cupy_array',
    'torch': 'is_torch_array',
    'dask.array': 'is_dask_array',
    'jax.numpy': 'is_jax_array',
}

@pytest.mark.parametrize('library', is_functions.keys())
@pytest.mark.parametrize('func', is_functions.values())
def test_is_xp_array(library, func):
    lib = import_(library)
    is_func = globals()[func]

    x = lib.asarray([1, 2, 3])

    assert is_func(x) == (func == is_functions[library])

    assert is_array_api_obj(x)

@pytest.mark.parametrize("library", all_libraries)
def test_device(library):
    xp = import_(library, wrapper=True)

    # We can't test much for device() and to_device() other than that
    # x.to_device(x.device) works.

    x = xp.asarray([1, 2, 3])
    dev = device(x)

    x2 = to_device(x, dev)
    assert device(x) == device(x2)


@pytest.mark.parametrize("library", wrapped_libraries)
def test_to_device_host(library):
    # different libraries have different semantics
    # for DtoH transfers; ensure that we support a portable
    # shim for common array libs
    # see: https://github.com/scipy/scipy/issues/18286#issuecomment-1527552919
    xp = import_(library, wrapper=True)

    expected = np.array([1, 2, 3])
    x = xp.asarray([1, 2, 3])
    x = to_device(x, "cpu")
    # torch will return a genuine Device object, but
    # the other libs will do something different with
    # a `device(x)` query; however, what's really important
    # here is that we can test portably after calling
    # to_device(x, "cpu") to return to host
    assert_allclose(x, expected)


@pytest.mark.parametrize("target_library", is_functions.keys())
@pytest.mark.parametrize("source_library", is_functions.keys())
<<<<<<< HEAD
def test_asarray_cross_library(source_library, target_library, func, request):
=======
def test_asarray(source_library, target_library, request):
>>>>>>> 8606188f
    if source_library == "dask.array" and target_library == "torch":
        # Allow rest of test to execute instead of immediately xfailing
        # xref https://github.com/pandas-dev/pandas/issues/38902

        # TODO: remove xfail once
        # https://github.com/dask/dask/issues/8260 is resolved
        request.node.add_marker(pytest.mark.xfail(reason="Bug in dask raising error on conversion"))
    if source_library == "cupy" and target_library != "cupy":
        # cupy explicitly disallows implicit conversions to CPU
        pytest.skip(reason="cupy does not support implicit conversion to CPU")
    src_lib = import_(source_library, wrapper=True)
    tgt_lib = import_(target_library, wrapper=True)
    is_tgt_type = globals()[is_functions[target_library]]

    a = src_lib.asarray([1, 2, 3])
    b = tgt_lib.asarray(a)

    assert is_tgt_type(b), f"Expected {b} to be a {tgt_lib.ndarray}, but was {type(b)}"

@pytest.mark.parametrize("library", wrapped_libraries)
def test_asarray_copy(library):
    # Note, we have this test here because the test suite currently doesn't
    # test the copy flag to asarray() very rigorously. Once
    # https://github.com/data-apis/array-api-tests/issues/241 is fixed we
    # should be able to delete this.
    xp = import_(library, wrapper=True)
    asarray = xp.asarray
    is_lib_func = globals()[is_functions[library]]
    all = xp.all

    if library == 'numpy' and xp.__version__[0] < '2' and not hasattr(xp, '_CopyMode') :
        supports_copy_false = False
    elif library == 'cupy':
        supports_copy_false = False
    else:
        supports_copy_false = True

    a = asarray([1])
    b = asarray(a, copy=True)
    assert is_lib_func(b)
    a[0] = 0
    assert all(b[0] == 1)
    assert all(a[0] == 0)

    a = asarray([1])
    if supports_copy_false:
        b = asarray(a, copy=False)
        assert is_lib_func(b)
        a[0] = 0
        assert all(b[0] == 0)
    else:
        pytest.raises(NotImplementedError, lambda: asarray(a, copy=False))

    a = asarray([1])
    if supports_copy_false:
        pytest.raises(ValueError, lambda: asarray(a, copy=False,
                                                  dtype=xp.float64))
    else:
        pytest.raises(NotImplementedError, lambda: asarray(a, copy=False, dtype=xp.float64))

    a = asarray([1])
    b = asarray(a, copy=None)
    assert is_lib_func(b)
    a[0] = 0
    assert all(b[0] == 0)

    a = asarray([1.0], dtype=xp.float32)
    b = asarray(a, dtype=xp.float64, copy=None)
    assert is_lib_func(b)
    a[0] = 0.0
    assert all(b[0] == 1.0)

    a = asarray([1.0], dtype=xp.float64)
    b = asarray(a, dtype=xp.float64, copy=None)
    assert is_lib_func(b)
    a[0] = 0.0
    assert all(b[0] == 0.0)

    # Python built-in types
    for obj in [True, 0, 0.0, 0j, [0], [[0]]]:
        asarray(obj, copy=True) # No error
        asarray(obj, copy=None) # No error
        if supports_copy_false:
            pytest.raises(ValueError, lambda: asarray(obj, copy=False))
        else:
            pytest.raises(NotImplementedError, lambda: asarray(obj, copy=False))

    # Use the standard library array to test the buffer protocol
    a = array.array('f', [1.0])
    b = asarray(a, copy=True)
    assert is_lib_func(b)
    a[0] = 0.0
    assert all(b[0] == 1.0)

    a = array.array('f', [1.0])
    if supports_copy_false:
        b = asarray(a, copy=False)
        assert is_lib_func(b)
        a[0] = 0.0
        assert all(b[0] == 0.0)
    else:
        pytest.raises(NotImplementedError, lambda: asarray(a, copy=False))

    a = array.array('f', [1.0])
    b = asarray(a, copy=None)
    assert is_lib_func(b)
    a[0] = 0.0
    if library == 'cupy':
        # A copy is required for libraries where the default device is not CPU
        assert all(b[0] == 1.0)
    else:
        assert all(b[0] == 0.0)<|MERGE_RESOLUTION|>--- conflicted
+++ resolved
@@ -65,11 +65,7 @@
 
 @pytest.mark.parametrize("target_library", is_functions.keys())
 @pytest.mark.parametrize("source_library", is_functions.keys())
-<<<<<<< HEAD
-def test_asarray_cross_library(source_library, target_library, func, request):
-=======
-def test_asarray(source_library, target_library, request):
->>>>>>> 8606188f
+def test_asarray_cross_library(source_library, target_library, request):
     if source_library == "dask.array" and target_library == "torch":
         # Allow rest of test to execute instead of immediately xfailing
         # xref https://github.com/pandas-dev/pandas/issues/38902
