--- conflicted
+++ resolved
@@ -21,9 +21,6 @@
       - name: Install Dependencies
         run: |
           python -m pip install --upgrade pip
-<<<<<<< HEAD
-          python -m pip install -r requirements-dev.txt
-=======
           if [ "${{ matrix.numpy-version }}" == "dev" ]; then
             PIP_EXTRA='numpy --pre --extra-index-url https://pypi.anaconda.org/scientific-python-nightly-wheels/simple'
           elif [ "${{ matrix.numpy-version }}" == "1.21" ]; then
@@ -32,7 +29,6 @@
             PIP_EXTRA='numpy==1.26.*'
           fi
           python -m pip install -r requirements-dev.txt $PIP_EXTRA
->>>>>>> 311d0aaa
 
       - name: Run Tests
         run: |
